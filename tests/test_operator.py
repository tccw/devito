--- conflicted
+++ resolved
@@ -281,7 +281,6 @@
         op = Operator(Eq(b, a))
 
         time = b.indices[0]
-<<<<<<< HEAD
         op_arguments, _ = op.arguments()
         assert(op_arguments[time.start_name] == 0)
         assert(op_arguments[time.end_name] == nt)
@@ -301,10 +300,6 @@
         op_arguments, _ = op.arguments(**args)
         assert(op_arguments[time.start_name] == 0)
         assert(op_arguments[time.end_name] == nt - 8)
-=======
-        _, op_dim_sizes = op.arguments()
-        assert(op_dim_sizes[time.name] == nt)
->>>>>>> 7ff22da2
 
     def test_dimension_size_override(self, nt=100):
         """Test explicit overrides for the leading time dimension"""
@@ -466,11 +461,7 @@
   return 0;""" in str(operator.ccode)
 
     def test_heap_imperfect_2D_stencil(self, a, c):
-<<<<<<< HEAD
-        operator = Operator([Eq(a, 0.), Eq(c, c*a)], dse='noop', dle='noop')
-=======
         operator = Operator([Eq(a, 0.), Eq(c, c*a)], dse='noop', dle=None)
->>>>>>> 7ff22da2
         assert """\
   float (*a);
   float (*c)[j_size];
